= WWW::Delicious

  http://www-delicious.rubyforge.org/
  http://code.simonecarletti.com/www-delicious


== Description

WWW::Delicious is a Ruby client for http://del.icio.us XML API.

It provides both read and write functionality. You can read user Posts, Tags
and Bundles but you can create new Posts, Tags and Bundles as well.


<<<<<<< HEAD
== Overview
=======
== Authors

* {Simone Carletti}[http://www.simonecarletti.com/] <weppos@weppos.net>
  If you like this software, consider to {recommend me}[http://www.workingwithrails.com/person/11967-simone-carletti] at Working with Rails.


== Website

* {Homepage}[http://code.simonecarletti.com/www-delicious]
* {API}[http://www-delicious.rubyforge.org/]

>>>>>>> d0b04037

WWW::Delicious maps all the original del.icio.us API calls and provides some
additional convenient methods to perform common tasks.
Please read the official documentation (http://del.icio.us/help/api/)
to learn more about del.icio.us API.

WWW::Delicious is 100% compatible with all del.icio.us API constraints,
including the requirement to set a valid user agent or wait at least
one second between queries.
Basically, the main benefit from using this library is that you don't need
to take care of all these low level details, if you don't want:
WWW::Delicious will try to give you the most with less efforts.


== Dependencies

* Ruby >= 1.8.6 (not tested with previous versions)


== Download and Installation

RubyGems[http://rubyforge.org/projects/rubygems/] is the preferred install method.
To get the latest version, simply type the following instruction into your command prompt:

  $ sudo gem install www-delicious
  
Depending on your system, you might need su privileges.

To install the library manually, downlad the latest version from 
navigate to the root library directory and enter:

  $ sudo ruby setup.rb

If you need the latest development version you can download the source code
from one of the GIT repositories listed above.
Beware that the code might not be as stable as the official release.


== Getting Started

In order to use this library you need a valid del.icio.us account.
Go to http://del.icio.us/ and register for a new account if you don't already have one.

Then create a valid instance of WWW::Delicious providing your account credentials.

  require 'www/delicious'
  
  # create a new instance with given username and password
  d = WWW::Delicious.new('username', 'password')
  
Now you can use your instance to interact with the API interface.


=== Last account update

The following example show you how to get the last account update Time.

  require 'www/delicious'
  d = WWW::Delicious.new('username', 'password')
  
  time = d.update # => Fri May 02 18:02:48 UTC 2008


=== Reading Posts

You can fetch your posts in 3 different ways:

  require 'www/delicious'
  d = WWW::Delicious.new('username', 'password')

  # 1. get all posts
  posts = d.posts_all
  
  # 2. get recent posts
  posts = d.posts_recent
  
  # 3. get a single post (the latest one if no criteria is given)
  posts = d.posts_get(:tag => 'ruby')

Each post call accepts some options to refine your search.
For example, you can always search for posts matching a specific tag.

  posts = d.posts_all(:tag => 'ruby')
  posts = d.posts_recent(:tag => 'ruby')
  posts = d.posts_get(:tag => 'ruby')


=== Creating a new Post

  require 'www/delicious'
  d = WWW::Delicious.new('username', 'password')
  
  # add a post from options
  d.posts_add(:url => 'http://www.simonecarletti.com/', :title => 'Cool site!')
  
  # add a post from WWW::Delicious::Post
  d.posts_add(WWW::Delicious::Post.new(:url => 'http://www.simonecarletti.com/', :title => 'Cool site!'))


=== Deleting a Posts

  require 'www/delicious'
  d = WWW::Delicious.new('username', 'password')
  
  # delete given post (the URL can be either a string or an URI)
  d.posts_delete('http://www.foobar.com/')

Note. Actually you cannot delete a post from a WWW::Delicious::Post instance.
It means, the following example doesn't work as some ActiveRecord user might expect.

  post = WWW::Delicious::Post.new(:url => 'http://www.foobar.com/')
  post.delete

This feature is already in the TODO list. For now, use the following workaround
to delete a given Post.

  # delete a post from an existing post = WWW::Delicious::Post
  d.posts_delete(post.url)


=== Tags

Working with tags it's really easy. You can get all your tags or rename an existing tag.

  require 'www/delicious'
  d = WWW::Delicious.new('username', 'password')
  
  # get all tags
  tags = d.tags_get
  
  # print all tag names
  tags.each { |t| puts t.name }
  
  # rename the tag gems to gem
  d.tags_rename('gems', 'gem')


=== Bundles

WWW::Delicious enables you to get all bundles from given account.

  require 'www/delicious'
  d = WWW::Delicious.new('username', 'password')
  
  # get all bundles
  bundles = d.bundles_all
  
  # print all bundle names
  bundles.each { |b| puts b.name } 

You can also create new bundles or delete existing ones.

  require 'www/delicious'
  d = WWW::Delicious.new('username', 'password')
  
  # set a new bundle for tags ruby, rails and gem
  d.bundles_set('MyBundle', %w(ruby rails gem))
  
  # delete the old bundle
  d.bundles_delete('OldBundle')


== Author

{Simone Carletti}[http://www.simonecarletti.com/] <weppos@weppos.net>


== Resources

* {Homepage}[http://code.simonecarletti.com/www-delicious]
* {API}[http://www-delicious.rubyforge.org/]
* {GitHub}[http://github.com/weppos/www-delicious/]
* {RubyForge}[http://rubyforge.org/projects/www-delicious/]


== FeedBack and Bug reports

Feel free to email {Simone Carletti}[mailto:weppos@weppos.net] with any questions or feedback.

Please submit bug reports or feature request to our {Redmine Ticket System}[http://code.simonecarletti.com/www-delicious].


== Changelog

See the CHANGELOG.rdoc file for details.


== License

WWW::Delicious is released under the MIT license. 
<|MERGE_RESOLUTION|>--- conflicted
+++ resolved
@@ -1,10 +1,4 @@
 = WWW::Delicious
-
-  http://www-delicious.rubyforge.org/
-  http://code.simonecarletti.com/www-delicious
-
-
-== Description
 
 WWW::Delicious is a Ruby client for http://del.icio.us XML API.
 
@@ -12,21 +6,7 @@
 and Bundles but you can create new Posts, Tags and Bundles as well.
 
 
-<<<<<<< HEAD
 == Overview
-=======
-== Authors
-
-* {Simone Carletti}[http://www.simonecarletti.com/] <weppos@weppos.net>
-  If you like this software, consider to {recommend me}[http://www.workingwithrails.com/person/11967-simone-carletti] at Working with Rails.
-
-
-== Website
-
-* {Homepage}[http://code.simonecarletti.com/www-delicious]
-* {API}[http://www-delicious.rubyforge.org/]
-
->>>>>>> d0b04037
 
 WWW::Delicious maps all the original del.icio.us API calls and provides some
 additional convenient methods to perform common tasks.
